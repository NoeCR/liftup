--- conflicted
+++ resolved
@@ -103,12 +103,16 @@
             }
 
             // Auto-select routine based on day of week or first routine if none selected
-            if (_selectedMenuOption.isEmpty || !menuOptions.contains(_selectedMenuOption)) {
+            if (_selectedMenuOption.isEmpty ||
+                !menuOptions.contains(_selectedMenuOption)) {
               if (menuOptions.isNotEmpty) {
                 WidgetsBinding.instance.addPostFrameCallback((_) {
                   // Get auto-selected routine or fallback to first
-                  final autoSelectionInfo = ref.read(autoRoutineSelectionNotifierProvider);
-                  final routines = ref.read(routineNotifierProvider).value ?? [];
+                  final autoSelectionInfo = ref.read(
+                    autoRoutineSelectionNotifierProvider,
+                  );
+                  final routines =
+                      ref.read(routineNotifierProvider).value ?? [];
 
                   Routine? routineToSelect;
                   if (autoSelectionInfo.hasSelection) {
@@ -123,7 +127,8 @@
                     setState(() {
                       _selectedMenuOption = routineToSelect!.name;
                     });
-                    ref.read(selectedRoutineIdProvider.notifier).state = routineToSelect.id;
+                    ref.read(selectedRoutineIdProvider.notifier).state =
+                        routineToSelect.id;
                   }
                 });
               }
@@ -131,21 +136,38 @@
 
             return _buildMenuOptions(menuOptions, theme, colorScheme);
           },
-          loading: () => _buildMenuOptions([context.tr('home.today')], theme, colorScheme),
-          error: (error, stack) => _buildMenuOptions([context.tr('home.today')], theme, colorScheme),
+          loading:
+              () => _buildMenuOptions(
+                [context.tr('home.today')],
+                theme,
+                colorScheme,
+              ),
+          error:
+              (error, stack) => _buildMenuOptions(
+                [context.tr('home.today')],
+                theme,
+                colorScheme,
+              ),
         );
       },
     );
   }
 
-  Widget _buildMenuOptions(List<String> menuOptions, ThemeData theme, ColorScheme colorScheme) {
+  Widget _buildMenuOptions(
+    List<String> menuOptions,
+    ThemeData theme,
+    ColorScheme colorScheme,
+  ) {
     final hasActiveSession =
         ref
             .watch(sessionNotifierProvider)
             .maybeWhen(
               data:
                   (sessions) => sessions.any(
-                    (s) => (s.status == SessionStatus.active || s.status == SessionStatus.paused) && s.endTime == null,
+                    (s) =>
+                        (s.status == SessionStatus.active ||
+                            s.status == SessionStatus.paused) &&
+                        s.endTime == null,
                   ),
               orElse: () => false,
             ) ==
@@ -166,7 +188,11 @@
             child: ConstrainedBox(
               constraints: const BoxConstraints(maxWidth: 120),
               child: FilterChip(
-                label: Text(option, overflow: TextOverflow.ellipsis, maxLines: 1),
+                label: Text(
+                  option,
+                  overflow: TextOverflow.ellipsis,
+                  maxLines: 1,
+                ),
                 selected: isSelected,
                 onSelected:
                     hasActiveSession
@@ -176,9 +202,14 @@
                             _selectedMenuOption = option;
                           });
                           // sync to provider
-                          final routines = ref.read(routineNotifierProvider).value;
-                          final routine = routines?.firstWhere((r) => r.name == option, orElse: () => routines.first);
-                          ref.read(selectedRoutineIdProvider.notifier).state = routine?.id;
+                          final routines =
+                              ref.read(routineNotifierProvider).value;
+                          final routine = routines?.firstWhere(
+                            (r) => r.name == option,
+                            orElse: () => routines.first,
+                          );
+                          ref.read(selectedRoutineIdProvider.notifier).state =
+                              routine?.id;
                         },
                 selectedColor: colorScheme.primaryContainer,
                 checkmarkColor: colorScheme.onPrimaryContainer,
@@ -207,7 +238,9 @@
 
             if (_selectedMenuOption.isNotEmpty) {
               try {
-                selectedRoutine = routines.firstWhere((routine) => routine.name == _selectedMenuOption);
+                selectedRoutine = routines.firstWhere(
+                  (routine) => routine.name == _selectedMenuOption,
+                );
               } catch (e) {
                 // If selected routine not found, use first routine
                 if (routines.isNotEmpty) {
@@ -234,23 +267,22 @@
     );
   }
 
-  Widget _buildRoutineContent(Routine routine, AsyncValue<List<Exercise>> exerciseAsync) {
+  Widget _buildRoutineContent(
+    Routine routine,
+    AsyncValue<List<Exercise>> exerciseAsync,
+  ) {
     // Show all sections of the routine
     if (routine.sections.isEmpty) {
       return _buildNoSectionsYet();
     }
 
     return ListView.builder(
-<<<<<<< HEAD
-      padding: const EdgeInsets.fromLTRB(16, 16, 16, kBottomNavigationBarHeight + AppTheme.spacingL),
-=======
       padding: const EdgeInsets.fromLTRB(
         16,
         16,
         16,
         kBottomNavigationBarHeight + AppTheme.spacingL,
       ),
->>>>>>> 88d2f251
       itemCount: routine.sections.length,
       itemBuilder: (context, index) {
         final section = routine.sections[index];
@@ -259,7 +291,11 @@
     );
   }
 
-  Widget _buildRoutineSection(RoutineSection section, AsyncValue<List<Exercise>> exerciseAsync, Routine routine) {
+  Widget _buildRoutineSection(
+    RoutineSection section,
+    AsyncValue<List<Exercise>> exerciseAsync,
+    Routine routine,
+  ) {
     return Column(
       children: [
         SectionHeader(
@@ -268,7 +304,9 @@
           iconName: section.iconName,
           muscleGroup: section.muscleGroup,
           onToggleCollapsed: () {
-            ref.read(routineNotifierProvider.notifier).toggleSectionCollapsed(section.id);
+            ref
+                .read(routineNotifierProvider.notifier)
+                .toggleSectionCollapsed(section.id);
           },
         ),
         if (!section.isCollapsed) ...[
@@ -310,12 +348,21 @@
                 height: 308,
                 child: ListView.builder(
                   scrollDirection: Axis.horizontal,
-                  padding: const EdgeInsets.symmetric(horizontal: AppTheme.spacingS),
+                  padding: const EdgeInsets.symmetric(
+                    horizontal: AppTheme.spacingS,
+                  ),
                   itemCount: exerciseCards.length + 1,
                   itemBuilder: (context, index) {
                     if (index == exerciseCards.length) {
                       // Last item: card to add exercises
-                      return SizedBox(width: 320, child: _buildEmptySection(section.name, routine, section));
+                      return SizedBox(
+                        width: 320,
+                        child: _buildEmptySection(
+                          section.name,
+                          routine,
+                          section,
+                        ),
+                      );
                     }
                     return SizedBox(width: 320, child: exerciseCards[index]);
                   },
@@ -338,13 +385,19 @@
       child: Column(
         mainAxisAlignment: MainAxisAlignment.center,
         children: [
-          Icon(Icons.fitness_center_outlined, size: 64, color: colorScheme.onSurfaceVariant),
+          Icon(
+            Icons.fitness_center_outlined,
+            size: 64,
+            color: colorScheme.onSurfaceVariant,
+          ),
           const SizedBox(height: 16),
           Text(context.tr('app.welcome'), style: theme.textTheme.headlineSmall),
           const SizedBox(height: 8),
           Text(
             context.tr('app.createFirstRoutine'),
-            style: theme.textTheme.bodyMedium?.copyWith(color: colorScheme.onSurfaceVariant),
+            style: theme.textTheme.bodyMedium?.copyWith(
+              color: colorScheme.onSurfaceVariant,
+            ),
           ),
           const SizedBox(height: 24),
           FilledButton.icon(
@@ -367,13 +420,22 @@
       child: Column(
         mainAxisAlignment: MainAxisAlignment.center,
         children: [
-          Icon(Icons.category_outlined, size: 64, color: colorScheme.onSurfaceVariant),
+          Icon(
+            Icons.category_outlined,
+            size: 64,
+            color: colorScheme.onSurfaceVariant,
+          ),
           const SizedBox(height: 16),
-          Text(context.tr('home.noSectionsConfigured'), style: theme.textTheme.headlineSmall),
+          Text(
+            context.tr('home.noSectionsConfigured'),
+            style: theme.textTheme.headlineSmall,
+          ),
           const SizedBox(height: 8),
           Text(
             context.tr('home.addSectionsToStart'),
-            style: theme.textTheme.bodyMedium?.copyWith(color: colorScheme.onSurfaceVariant),
+            style: theme.textTheme.bodyMedium?.copyWith(
+              color: colorScheme.onSurfaceVariant,
+            ),
             textAlign: TextAlign.center,
           ),
         ],
@@ -381,7 +443,11 @@
     );
   }
 
-  Widget _buildEmptySection(String sectionName, Routine routine, RoutineSection section) {
+  Widget _buildEmptySection(
+    String sectionName,
+    Routine routine,
+    RoutineSection section,
+  ) {
     final theme = Theme.of(context);
     final colorScheme = theme.colorScheme;
 
@@ -391,7 +457,10 @@
       decoration: BoxDecoration(
         color: colorScheme.surfaceContainerHighest.withValues(alpha: 0.3),
         borderRadius: BorderRadius.circular(12),
-        border: Border.all(color: colorScheme.outline.withValues(alpha: 0.3), style: BorderStyle.solid),
+        border: Border.all(
+          color: colorScheme.outline.withValues(alpha: 0.3),
+          style: BorderStyle.solid,
+        ),
       ),
       child: Consumer(
         builder: (context, ref, _) {
@@ -402,7 +471,8 @@
                     data:
                         (sessions) => sessions.any(
                           (s) =>
-                              (s.status == SessionStatus.active || s.status == SessionStatus.paused) &&
+                              (s.status == SessionStatus.active ||
+                                  s.status == SessionStatus.paused) &&
                               s.endTime == null,
                         ),
                     orElse: () => false,
@@ -428,15 +498,17 @@
                     Icon(
                       Icons.add_circle_outline,
                       size: 48,
-                      color: Theme.of(
-                        context,
-                      ).colorScheme.onSurfaceVariant.withValues(alpha: hasActiveSession ? 0.4 : 1),
+                      color: Theme.of(context).colorScheme.onSurfaceVariant
+                          .withValues(alpha: hasActiveSession ? 0.4 : 1),
                     ),
                     const SizedBox(height: 12),
                     Text(
                       hasActiveSession
                           ? context.tr('home.editingBlockedDuringSession')
-                          : context.tr('home.addExercisesToSection', namedArgs: {'sectionName': sectionName}),
+                          : context.tr(
+                            'home.addExercisesToSection',
+                            namedArgs: {'sectionName': sectionName},
+                          ),
                       textAlign: TextAlign.center,
                       style: theme.textTheme.titleMedium?.copyWith(
                         color: Theme.of(context).colorScheme.onSurfaceVariant,
@@ -474,11 +546,16 @@
         children: [
           Icon(Icons.error_outline, size: 64, color: colorScheme.error),
           const SizedBox(height: 16),
-          Text(context.tr('errors.errorLoadingData'), style: theme.textTheme.headlineSmall),
+          Text(
+            context.tr('errors.errorLoadingData'),
+            style: theme.textTheme.headlineSmall,
+          ),
           const SizedBox(height: 8),
           Text(
             error,
-            style: theme.textTheme.bodyMedium?.copyWith(color: colorScheme.onSurfaceVariant),
+            style: theme.textTheme.bodyMedium?.copyWith(
+              color: colorScheme.onSurfaceVariant,
+            ),
             textAlign: TextAlign.center,
           ),
           const SizedBox(height: 24),
@@ -517,13 +594,18 @@
             title: Text(context.tr('home.resetDatabase')),
             content: Text(context.tr('home.resetDatabaseDescription')),
             actions: [
-              TextButton(onPressed: () => Navigator.of(context).pop(), child: Text(context.tr('common.cancel'))),
+              TextButton(
+                onPressed: () => Navigator.of(context).pop(),
+                child: Text(context.tr('common.cancel')),
+              ),
               FilledButton(
                 onPressed: () async {
                   Navigator.of(context).pop();
                   await _resetDatabase();
                 },
-                style: FilledButton.styleFrom(backgroundColor: Theme.of(context).colorScheme.error),
+                style: FilledButton.styleFrom(
+                  backgroundColor: Theme.of(context).colorScheme.error,
+                ),
                 child: Text(context.tr('home.reset')),
               ),
             ],
@@ -574,7 +656,12 @@
       if (mounted) {
         ScaffoldMessenger.of(context).showSnackBar(
           SnackBar(
-            content: Text(context.tr('home.databaseResetError', namedArgs: {'error': e.toString()})),
+            content: Text(
+              context.tr(
+                'home.databaseResetError',
+                namedArgs: {'error': e.toString()},
+              ),
+            ),
             backgroundColor: Colors.red,
           ),
         );
@@ -590,7 +677,10 @@
             title: Text(context.tr('home.manageRoutinesTitle')),
             content: Text(context.tr('home.manageRoutinesDescription')),
             actions: [
-              TextButton(onPressed: () => Navigator.of(context).pop(), child: Text(context.tr('home.understood'))),
+              TextButton(
+                onPressed: () => Navigator.of(context).pop(),
+                child: Text(context.tr('home.understood')),
+              ),
             ],
           ),
     );
