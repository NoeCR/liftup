import 'dart:io';
import 'package:flutter/material.dart';
import '../../features/exercise/models/exercise.dart';
import '../../features/home/models/routine.dart';
import '../themes/app_theme.dart';

class ExerciseCard extends StatelessWidget {
  final RoutineExercise routineExercise;
  final Exercise? exercise;
  final bool isCompleted;
  final bool wasPerformedThisWeek;
  final VoidCallback? onTap;
  final VoidCallback? onLongPress;
  final VoidCallback? onToggleCompleted;
  final Function(double)? onWeightChanged;
  final Function(int)? onRepsChanged;
  final int performedSets;
  final bool showSetsControls;
  final bool isResting;

  const ExerciseCard({
    super.key,
    required this.routineExercise,
    this.exercise,
    this.isCompleted = false,
    this.wasPerformedThisWeek = false,
    this.onTap,
    this.onLongPress,
    this.onToggleCompleted,
    this.onWeightChanged,
    this.onRepsChanged,
    this.performedSets = 0,
    this.showSetsControls = false,
    this.isResting = false,
  });

  @override
  Widget build(BuildContext context) {
    final theme = Theme.of(context);
    final colorScheme = theme.colorScheme;

    return Card(
      child: InkWell(
        onTap: onTap,
        onLongPress: onLongPress,
        borderRadius: BorderRadius.circular(AppTheme.radiusL),
        child: Container(
          decoration: BoxDecoration(
            borderRadius: BorderRadius.circular(AppTheme.radiusL),
            color: _getCardBackgroundColor(colorScheme),
          ),
          child: Column(
            crossAxisAlignment: CrossAxisAlignment.start,
            mainAxisSize: MainAxisSize.min,
            children: [
              // Exercise Image
              ClipRRect(
<<<<<<< HEAD
                borderRadius: const BorderRadius.vertical(top: Radius.circular(AppTheme.radiusL)),
=======
                borderRadius: const BorderRadius.vertical(
                  top: Radius.circular(AppTheme.radiusL),
                ),
>>>>>>> 88d2f251
                child: Container(
                  height: 120,
                  width: double.infinity,
                  color: Colors.transparent,
<<<<<<< HEAD
                  child: _buildAdaptiveImage(exercise?.imageUrl ?? '', colorScheme),
=======
                  child: _buildAdaptiveImage(
                    exercise?.imageUrl ?? '',
                    colorScheme,
                  ),
>>>>>>> 88d2f251
                ),
              ),

              // Exercise Info + Controls unified
              Padding(
                padding: const EdgeInsets.all(AppTheme.spacingM),
                child: Row(
                  crossAxisAlignment: CrossAxisAlignment.end,
                  children: [
                    // LEFT: Info
                    Expanded(
                      child: Column(
                        crossAxisAlignment: CrossAxisAlignment.start,
                        children: [
                          Text(
                            exercise?.name ?? 'Ejercicio',
                            style: theme.textTheme.titleMedium?.copyWith(
                              fontWeight: FontWeight.bold,
                              color: colorScheme.onSurface,
                            ),
                          ),
                          const SizedBox(height: AppTheme.spacingS),
                          Column(
                            crossAxisAlignment: CrossAxisAlignment.start,
                            children: [
<<<<<<< HEAD
                              _buildInfoChip(context, '${exercise?.defaultSets ?? 3} series', Icons.repeat),
                              const SizedBox(height: AppTheme.spacingXS),
                              _buildInfoChip(context, '${exercise?.defaultReps ?? 10} reps', Icons.fitness_center),
                              const SizedBox(height: AppTheme.spacingXS),
                              _buildInfoChip(
                                context,
                                '${(exercise?.defaultWeight ?? 0.0).toStringAsFixed(1)} kg',
                                Icons.scale,
                              ),
                              const SizedBox(height: AppTheme.spacingXS),
                              if (exercise != null)
                                _buildInfoChip(context, exercise!.category.displayName, Icons.category),
=======
                              _buildInfoChip(
                                context,
                                '${exercise?.defaultSets ?? 3} series',
                                Icons.repeat,
                              ),
                              const SizedBox(height: AppTheme.spacingXS),
                              _buildInfoChip(
                                context,
                                '${exercise?.defaultReps ?? 10} reps',
                                Icons.fitness_center,
                              ),
                              const SizedBox(height: AppTheme.spacingXS),
                              _buildInfoChip(
                                context,
                                '${(exercise?.defaultWeight ?? 0.0).toStringAsFixed(1)} kg',
                                Icons.scale,
                              ),
                              const SizedBox(height: AppTheme.spacingXS),
                              if (exercise != null)
                                _buildInfoChip(
                                  context,
                                  exercise!.category.displayName,
                                  Icons.category,
                                ),
>>>>>>> 88d2f251
                            ],
                          ),
                        ],
                      ),
                    ),
                    const SizedBox(width: AppTheme.spacingM),
                    // RIGHT: Controls (only in session), for bottom alignment match left height
<<<<<<< HEAD
                    if (showSetsControls) _buildSeriesControlColumn(context, colorScheme),
=======
                    if (showSetsControls)
                      _buildSeriesControlColumn(context, colorScheme),
>>>>>>> 88d2f251
                  ],
                ),
              ),
            ],
          ),
        ),
      ),
    );
  }

  Widget _buildInfoChip(BuildContext context, String text, IconData icon) {
    final theme = Theme.of(context);
    final colorScheme = theme.colorScheme;

    return Container(
      padding: const EdgeInsets.symmetric(horizontal: AppTheme.spacingS, vertical: AppTheme.spacingXS),
      decoration: BoxDecoration(
        color: colorScheme.surfaceContainerHighest,
        borderRadius: BorderRadius.circular(AppTheme.radiusS),
      ),
      child: Row(
        mainAxisSize: MainAxisSize.min,
        children: [
          Icon(icon, size: 16, color: colorScheme.onSurfaceVariant),
          const SizedBox(width: AppTheme.spacingXS),
          Text(
            text,
            style: theme.textTheme.bodySmall?.copyWith(
              color: colorScheme.onSurfaceVariant,
              fontWeight: FontWeight.w500,
            ),
          ),
        ],
      ),
    );
  }

<<<<<<< HEAD
  Widget _buildSeriesControlColumn(BuildContext context, ColorScheme colorScheme) {
=======
  Widget _buildSeriesControlColumn(
    BuildContext context,
    ColorScheme colorScheme,
  ) {
>>>>>>> 88d2f251
    final theme = Theme.of(context);
    final totalSets = exercise?.defaultSets ?? 3;

    return Column(
      mainAxisSize: MainAxisSize.min,
      crossAxisAlignment: CrossAxisAlignment.end,
      children: [
        Container(
          width: 48,
          height: 48,
          alignment: Alignment.center,
          decoration: BoxDecoration(
            color: colorScheme.primaryContainer,
            borderRadius: BorderRadius.circular(AppTheme.radiusM),
          ),
          child: Text(
            '$performedSets',
            style: theme.textTheme.titleLarge?.copyWith(
              fontWeight: FontWeight.bold,
              color: colorScheme.onPrimaryContainer,
            ),
          ),
        ),
        const SizedBox(height: AppTheme.spacingS),
        SizedBox(
          width: 48,
          height: 48,
          child: Center(
            child: IconButton(
              icon: const Icon(Icons.add, size: 20),
<<<<<<< HEAD
              onPressed: performedSets < totalSets && !isResting ? () => onRepsChanged?.call(performedSets + 1) : null,
=======
              onPressed:
                  performedSets < totalSets && !isResting
                      ? () => onRepsChanged?.call(performedSets + 1)
                      : null,
>>>>>>> 88d2f251
              style: IconButton.styleFrom(
                visualDensity: VisualDensity.compact,
                fixedSize: const Size(48, 48),
                backgroundColor:
<<<<<<< HEAD
                    performedSets < totalSets && !isResting ? colorScheme.primary : colorScheme.surfaceContainerHighest,
                foregroundColor:
                    performedSets < totalSets && !isResting ? colorScheme.onPrimary : colorScheme.onSurfaceVariant,
                shape: RoundedRectangleBorder(borderRadius: BorderRadius.circular(AppTheme.radiusM)),
=======
                    performedSets < totalSets && !isResting
                        ? colorScheme.primary
                        : colorScheme.surfaceContainerHighest,
                foregroundColor:
                    performedSets < totalSets && !isResting
                        ? colorScheme.onPrimary
                        : colorScheme.onSurfaceVariant,
                shape: RoundedRectangleBorder(
                  borderRadius: BorderRadius.circular(AppTheme.radiusM),
                ),
>>>>>>> 88d2f251
                padding: EdgeInsets.zero,
                tapTargetSize: MaterialTapTargetSize.shrinkWrap,
              ),
            ),
          ),
        ),
        // Texto 'Series: x/y' eliminado por redundante
      ],
    );
  }

  Widget _buildAdaptiveImage(String path, ColorScheme colorScheme) {
    if (path.isEmpty) {
      return Icon(Icons.fitness_center, size: 48, color: colorScheme.onSurfaceVariant);
    }

    if (path.startsWith('assets/')) {
      return Image.asset(
        path,
        fit: BoxFit.cover,
        width: double.infinity,
        height: 120,
        errorBuilder:
            (context, error, stackTrace) => Icon(Icons.fitness_center, size: 48, color: colorScheme.onSurfaceVariant),
      );
    }

    if (path.startsWith('http')) {
      return Image.network(
        path,
        fit: BoxFit.cover,
        width: double.infinity,
        height: 120,
        errorBuilder:
            (context, error, stackTrace) => Icon(Icons.fitness_center, size: 48, color: colorScheme.onSurfaceVariant),
      );
    }

    final String filePath = path.startsWith('file:') ? path.replaceFirst('file://', '') : path;
    return Image.file(
      File(filePath),
      fit: BoxFit.cover,
      width: double.infinity,
      height: 120,
      errorBuilder:
          (context, error, stackTrace) => Icon(Icons.fitness_center, size: 48, color: colorScheme.onSurfaceVariant),
    );
  }

  /// Determina el color de fondo de la tarjeta basado en el estado del ejercicio
  Color? _getCardBackgroundColor(ColorScheme colorScheme) {
    if (isCompleted) {
      // Ejercicio completado en la sesión actual
      return colorScheme.primaryContainer.withValues(alpha: 0.3);
    } else if (wasPerformedThisWeek) {
      // Ejercicio realizado esta semana (fondo ámbar)
      return Colors.amber.withValues(alpha: 0.15);
    }
    // Sin estado especial
    return null;
  }
}<|MERGE_RESOLUTION|>--- conflicted
+++ resolved
@@ -55,25 +55,17 @@
             children: [
               // Exercise Image
               ClipRRect(
-<<<<<<< HEAD
-                borderRadius: const BorderRadius.vertical(top: Radius.circular(AppTheme.radiusL)),
-=======
                 borderRadius: const BorderRadius.vertical(
                   top: Radius.circular(AppTheme.radiusL),
                 ),
->>>>>>> 88d2f251
                 child: Container(
                   height: 120,
                   width: double.infinity,
                   color: Colors.transparent,
-<<<<<<< HEAD
-                  child: _buildAdaptiveImage(exercise?.imageUrl ?? '', colorScheme),
-=======
                   child: _buildAdaptiveImage(
                     exercise?.imageUrl ?? '',
                     colorScheme,
                   ),
->>>>>>> 88d2f251
                 ),
               ),
 
@@ -99,20 +91,6 @@
                           Column(
                             crossAxisAlignment: CrossAxisAlignment.start,
                             children: [
-<<<<<<< HEAD
-                              _buildInfoChip(context, '${exercise?.defaultSets ?? 3} series', Icons.repeat),
-                              const SizedBox(height: AppTheme.spacingXS),
-                              _buildInfoChip(context, '${exercise?.defaultReps ?? 10} reps', Icons.fitness_center),
-                              const SizedBox(height: AppTheme.spacingXS),
-                              _buildInfoChip(
-                                context,
-                                '${(exercise?.defaultWeight ?? 0.0).toStringAsFixed(1)} kg',
-                                Icons.scale,
-                              ),
-                              const SizedBox(height: AppTheme.spacingXS),
-                              if (exercise != null)
-                                _buildInfoChip(context, exercise!.category.displayName, Icons.category),
-=======
                               _buildInfoChip(
                                 context,
                                 '${exercise?.defaultSets ?? 3} series',
@@ -137,7 +115,6 @@
                                   exercise!.category.displayName,
                                   Icons.category,
                                 ),
->>>>>>> 88d2f251
                             ],
                           ),
                         ],
@@ -145,12 +122,8 @@
                     ),
                     const SizedBox(width: AppTheme.spacingM),
                     // RIGHT: Controls (only in session), for bottom alignment match left height
-<<<<<<< HEAD
-                    if (showSetsControls) _buildSeriesControlColumn(context, colorScheme),
-=======
                     if (showSetsControls)
                       _buildSeriesControlColumn(context, colorScheme),
->>>>>>> 88d2f251
                   ],
                 ),
               ),
@@ -166,7 +139,10 @@
     final colorScheme = theme.colorScheme;
 
     return Container(
-      padding: const EdgeInsets.symmetric(horizontal: AppTheme.spacingS, vertical: AppTheme.spacingXS),
+      padding: const EdgeInsets.symmetric(
+        horizontal: AppTheme.spacingS,
+        vertical: AppTheme.spacingXS,
+      ),
       decoration: BoxDecoration(
         color: colorScheme.surfaceContainerHighest,
         borderRadius: BorderRadius.circular(AppTheme.radiusS),
@@ -188,14 +164,10 @@
     );
   }
 
-<<<<<<< HEAD
-  Widget _buildSeriesControlColumn(BuildContext context, ColorScheme colorScheme) {
-=======
   Widget _buildSeriesControlColumn(
     BuildContext context,
     ColorScheme colorScheme,
   ) {
->>>>>>> 88d2f251
     final theme = Theme.of(context);
     final totalSets = exercise?.defaultSets ?? 3;
 
@@ -226,24 +198,14 @@
           child: Center(
             child: IconButton(
               icon: const Icon(Icons.add, size: 20),
-<<<<<<< HEAD
-              onPressed: performedSets < totalSets && !isResting ? () => onRepsChanged?.call(performedSets + 1) : null,
-=======
               onPressed:
                   performedSets < totalSets && !isResting
                       ? () => onRepsChanged?.call(performedSets + 1)
                       : null,
->>>>>>> 88d2f251
               style: IconButton.styleFrom(
                 visualDensity: VisualDensity.compact,
                 fixedSize: const Size(48, 48),
                 backgroundColor:
-<<<<<<< HEAD
-                    performedSets < totalSets && !isResting ? colorScheme.primary : colorScheme.surfaceContainerHighest,
-                foregroundColor:
-                    performedSets < totalSets && !isResting ? colorScheme.onPrimary : colorScheme.onSurfaceVariant,
-                shape: RoundedRectangleBorder(borderRadius: BorderRadius.circular(AppTheme.radiusM)),
-=======
                     performedSets < totalSets && !isResting
                         ? colorScheme.primary
                         : colorScheme.surfaceContainerHighest,
@@ -254,7 +216,6 @@
                 shape: RoundedRectangleBorder(
                   borderRadius: BorderRadius.circular(AppTheme.radiusM),
                 ),
->>>>>>> 88d2f251
                 padding: EdgeInsets.zero,
                 tapTargetSize: MaterialTapTargetSize.shrinkWrap,
               ),
@@ -268,7 +229,11 @@
 
   Widget _buildAdaptiveImage(String path, ColorScheme colorScheme) {
     if (path.isEmpty) {
-      return Icon(Icons.fitness_center, size: 48, color: colorScheme.onSurfaceVariant);
+      return Icon(
+        Icons.fitness_center,
+        size: 48,
+        color: colorScheme.onSurfaceVariant,
+      );
     }
 
     if (path.startsWith('assets/')) {
@@ -278,7 +243,11 @@
         width: double.infinity,
         height: 120,
         errorBuilder:
-            (context, error, stackTrace) => Icon(Icons.fitness_center, size: 48, color: colorScheme.onSurfaceVariant),
+            (context, error, stackTrace) => Icon(
+              Icons.fitness_center,
+              size: 48,
+              color: colorScheme.onSurfaceVariant,
+            ),
       );
     }
 
@@ -289,18 +258,27 @@
         width: double.infinity,
         height: 120,
         errorBuilder:
-            (context, error, stackTrace) => Icon(Icons.fitness_center, size: 48, color: colorScheme.onSurfaceVariant),
+            (context, error, stackTrace) => Icon(
+              Icons.fitness_center,
+              size: 48,
+              color: colorScheme.onSurfaceVariant,
+            ),
       );
     }
 
-    final String filePath = path.startsWith('file:') ? path.replaceFirst('file://', '') : path;
+    final String filePath =
+        path.startsWith('file:') ? path.replaceFirst('file://', '') : path;
     return Image.file(
       File(filePath),
       fit: BoxFit.cover,
       width: double.infinity,
       height: 120,
       errorBuilder:
-          (context, error, stackTrace) => Icon(Icons.fitness_center, size: 48, color: colorScheme.onSurfaceVariant),
+          (context, error, stackTrace) => Icon(
+            Icons.fitness_center,
+            size: 48,
+            color: colorScheme.onSurfaceVariant,
+          ),
     );
   }
 
